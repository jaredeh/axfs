--- conflicted
+++ resolved
@@ -18,12 +18,7 @@
 
   def do_str_test(short,long,sec,data)
     a = run_getopts("-" + short)
-<<<<<<< HEAD
-    assert(a.include?("option requires an argument -- " + short) || a.include?("option requires an argument -- '" + short) || a.include?("invalid option -- " + short))
-=======
-    assert(a.include?("option requires an argument -- " + short) || a.include?("option requires an argument -- '" + short
-) || a.include?("invalid option --"))
->>>>>>> ee8025a6
+    assert(a.include?("option requires an argument -- " + short) || a.include?("option requires an argument -- '" + short) || a.include?("invalid option --"))
     a = run_getopts("-" + short + " " + data.to_s)
     #puts a
     assert_equal(data, a[long])
